#include <cuda.h>
#include <curand.h>
#include <curand_kernel.h>
#include <utility>
#include <cassert>
#include <cstdio>
#include "H5Cpp.h"

/******************************************************************************/

// Geometry & parameters
// =====================

// Block size
constexpr size_t B0 = 8; // ideally = warp size, for coalesced read & write
constexpr size_t B1 = 8;
constexpr size_t B2 = 8;
constexpr size_t B3 = 8;
// Number of threads 8³ = 512
// Loop over the last dimension
// Shared memory usage: 40000o including halos.
// Then grid-stride loop to reuse the RNG state

// Grid size
constexpr size_t G0 = 2;
<<<<<<< HEAD
constexpr size_t G1 = 2;
constexpr size_t G2 = 2;
constexpr size_t G3 = 2;
=======
constexpr size_t G1 = 8;
constexpr size_t G2 = 8;
constexpr size_t G3 = 16;
constexpr size_t gridSize = G0*G1*G2*G3;
>>>>>>> 67fcb6ae
  
// Lattice size
constexpr size_t N0 = B0*G0;
constexpr size_t N1 = B1*G1;
constexpr size_t N2 = B2*G2;
constexpr size_t N3 = B3*G3;

// Data array size (including ghost cells)
constexpr size_t M0 = N0+2;
constexpr size_t M1 = N1+2;
constexpr size_t M2 = N2+2;
constexpr size_t M3 = N3+2;
constexpr size_t M_count = M0*M1*M2*M3;
constexpr size_t M_bytes = M_count*sizeof(float);

// Lattice spacing
constexpr float a = 1.0f;

// Physical parameters
constexpr float m2 = 1.0f;
constexpr float lambda = 1.0f;

// Monte-Carlo parameters
constexpr unsigned int N_cor = 20;
constexpr unsigned int N_cf  = 100;
constexpr unsigned int N_th  = 10*N_cor;
constexpr float epsilon = 0.7f;

// Output
const H5std_string file_name("correlations.h5");
const H5std_string dataset_name("corr");

/******************************************************************************/

// Variation of the action
// =======================

// Change in the action when φ(i) → φ(i) + ζ
// Idx: array index, including ghost cells
__device__ float delta_S_kin(float * f, const size_t Idx, const float zeta) {

  return a*a*zeta*( 4.0f*zeta + 8.0f*f[Idx]
                    - f[Idx+1]        - f[Idx-1]        // ± (1,0,0,0)
                    - f[Idx+M0]       - f[Idx-M0]       // ± (0,1,0,0)
                    - f[Idx+M0*M1]    - f[Idx-M0*M1]    // ± (0,0,1,0)
                    - f[Idx+M0*M1*M2] - f[Idx-M0*M1*M2] // ± (0,0,0,1)
                    );
}

// Free field: V(φ) = ½m²φ²
__device__ float delta_S_free(float * f, const size_t Idx, const float zeta) {

  const float fi = f[Idx];
  const float delta_V = 0.5f*m2*zeta*(2.0f*fi+zeta);
  return delta_S_kin(f, Idx, zeta) + a*a*a*a*delta_V;
}

// Interacting field: V(φ) = ½m²φ² + ¼λφ⁴
__device__ float delta_S_phi4(float * f, const size_t Idx, const float zeta) {

  const float fi = f[Idx];     // φi
  const float fiP = fi + zeta; // φi + ζ
  const float delta_V = 0.5f*m2*( fiP*fiP - fi*fi ) + 0.25f*lambda*( fiP*fiP*fiP*fiP - fi*fi*fi*fi );
  return delta_S_kin(f, Idx, zeta) + a*a*a*a*delta_V;
}

// Choice of the action used in the simulation
constexpr auto dS = delta_S_free;

/******************************************************************************/

// Kernels
// =======

// // Main kernel, performing one Monte-Carlo iteration
// template <float (*delta_S)(float*, const size_t, const float)>
// __global__ void mc_kernel(float * lat, float * lo, curandState * states) {

//   // Global thread index = lattice site
//   const size_t tid = blockIdx.x * blockDim.x + threadIdx.x;
//   // Array index
//   const size_t Idx = array_idx(tid);

//   curandState state = states[tid];
//   float zeta = (2.0f*curand_uniform(&state) - 1.0f) * epsilon; // ζ ∈ [-ε,+ε]

//   // Compute change in the action due to variation ζ at size Idx
//   const float delta_S_i = delta_S(lo, Idx, zeta);
  
//   // Update the lattice depending on the variation ΔSi
//   const float update = (float) (delta_S_i < 0.0f || (exp(-delta_S_i) > curand_uniform(&state)));
//   // Is the above really branchless ?
//   lat[Idx] += update * zeta;

//   states[tid] = state;
// }

// Initialize RNG state
__global__ void rng_init(curandState * states) {

  const size_t Idx = blockIdx.x * blockDim.x + threadIdx.x;
  curand_init((unsigned long long)clock() + Idx, 0, 0, &states[Idx]);
}

/******************************************************************************/

// Exchange of the 3D "faces" of the 4D lattice
// ============================================

// Face 0 (stride = 1)
__global__ void exchange_faces_0(float * lat) {

  const size_t I1 = blockIdx.x * blockDim.x + threadIdx.x + 1;
  const size_t I2 = blockIdx.y * blockDim.y + threadIdx.y + 1;
  const size_t I3 = blockIdx.z * blockDim.z + threadIdx.z + 1;
  const size_t Idx = M0*I1 + M0*M1*I2 + M0*M1*M2*I3;

  lat[Idx         ] = lat[Idx + N0];
  lat[Idx + (N0+1)] = lat[Idx +  1];
}

// Face 1 (stride = M0)
__global__ void exchange_faces_1(float * lat) {

  const size_t I0 = blockIdx.x * blockDim.x + threadIdx.x + 1;
  const size_t I2 = blockIdx.y * blockDim.y + threadIdx.y + 1;
  const size_t I3 = blockIdx.z * blockDim.z + threadIdx.z + 1;
  const size_t Idx = I0 + M0*M1*I2 + M0*M1*M2*I3;

  lat[Idx            ] = lat[Idx + M0*N1];
  lat[Idx + M0*(N1+1)] = lat[Idx + M0   ];
}

// Face 2 (stride = M0·M1)
__global__ void exchange_faces_2(float * lat) {

  const size_t I0 = blockIdx.x * blockDim.x + threadIdx.x + 1;
  const size_t I1 = blockIdx.y * blockDim.y + threadIdx.y + 1;
  const size_t I3 = blockIdx.z * blockDim.z + threadIdx.z + 1;
  const size_t Idx = I0 + M0*I1 + M0*M1*M2*I3;

  lat[Idx               ] = lat[Idx + M0*M1*N2];
  lat[Idx + M0*M1*(N2+1)] = lat[Idx + M0*M1   ];
}

// Face 3 (stride = M0·M1·M2)
__global__ void exchange_faces_3(float * lat) {

  const size_t I0 = blockIdx.x * blockDim.x + threadIdx.x + 1;
  const size_t I1 = blockIdx.y * blockDim.y + threadIdx.y + 1;
  const size_t I2 = blockIdx.z * blockDim.z + threadIdx.z + 1;
  const size_t Idx = I0 + M0*I1 + M0*M1*I2;

  lat[Idx                  ] = lat[Idx + M0*M1*M2*N3];
  lat[Idx + M0*M1*M2*(N3+1)] = lat[Idx + M0*M1*M2   ];
}

// Exchange all faces
__host__ void exchange_faces(float * lat) {

  exchange_faces_0<<<dim3(G1,G2,G3),dim3(B1,B2,B3)>>>(lat);
  exchange_faces_1<<<dim3(G0,G2,G3),dim3(B0,B2,B3)>>>(lat);
  exchange_faces_2<<<dim3(G0,G1,G3),dim3(B0,B1,B3)>>>(lat);
  exchange_faces_3<<<dim3(G0,G1,G2),dim3(B0,B1,B2)>>>(lat);
  cudaDeviceSynchronize();
}

/******************************************************************************/

// Host-side logic
// ===============

// Perform one Monte-Carlo iteration
template <float (*delta_S)(float*, const size_t, const float)>
void mc_update(float* lat, float * lat_old, curandState * states) {

  mc_kernel<delta_S><<<gridSize,blockSize>>>(lat, lat_old, states);
  cudaDeviceSynchronize();
  exchange_faces(lat);
  std::swap(lat, lat_old);
}

<<<<<<< HEAD
=======
__global__ void time_slice_corr(float * lat, const size_t delta, float * corr) {

  const size_t I1 = blockIdx.x * blockDim.x + threadIdx.x;
  const size_t I2 = blockIdx.y * blockDim.y + threadIdx.y;
  const size_t I3 = blockIdx.z * blockDim.z + threadIdx.z;
  const size_t Idx = 1 + (I1+1)*M0 + (I2+1)*M0*M1 + (I3+1)*M0*M1*M2;

  float acc = 0.0f;
  for (size_t I0 = 0 ; I0 < N0 ; ++I0) {

    acc += lat[Idx+I0]*lat[Idx+(I0+delta)%N0];
  }

  corr[I1 + N1*I2 + N1*N2*I3] = acc / N0;
}

__host__ float reduce_3d(float * corr) {

  float acc = 0.0f;
  for (size_t I3 = 0 ; I3 < N3 ; ++I3)
    for (size_t I2 = 0 ; I2 < N2 ; ++I2)
      for (size_t I1 = 0 ; I1 < N1 ; ++I1) {

        acc += corr[I1 + N1*I2 + N1*N2*I3];
      }

  return acc / (N1*N2*N3);
}

__host__ void compute_correlations(float * lat, float * res, size_t run,
                                   float * corr_buf_h, float * corr_buf_d) {

  for (size_t delta = 0 ; delta < N0 ; ++delta) {

    time_slice_corr<<<dim3(B1,B2,B3),dim3(G1,G2,G3)>>>(lat, delta, corr_buf_d);
    cudaDeviceSynchronize();
    cudaMemcpy(corr_buf_h, corr_buf_d, N1*N2*N3*sizeof(float), cudaMemcpyDeviceToHost);
    res[run + N_cf*delta] = reduce_3d(corr_buf_h);
  }
}

int write_correlations(float * corr) {

  try {

    H5::H5File file(file_name, H5F_ACC_TRUNC);
    hsize_t dims[2] = {N_cf, N0};
    H5::DataSpace dataspace(2, dims);
    auto dataset = file.createDataSet(dataset_name, H5::PredType::NATIVE_FLOAT, dataspace);
    dataset.write(corr, H5::PredType::NATIVE_FLOAT);
    dataset.close();
    file.close();
  }

  // catch failure caused by the H5File operations
  catch(H5::FileIException error)
    {
      error.printError();
      return -1;
    }
  // catch failure caused by the DataSet operations
  catch(H5::DataSetIException error)
    {
      error.printError();
      return -1;
    }
  // catch failure caused by the DataSpace operations
  catch(H5::DataSpaceIException error)
    {
      error.printError();
      return -1;
    }
  // catch failure caused by the DataSpace operations
  catch(H5::DataTypeIException error)
    {
      error.printError();
      return -1;
    }
  return 0;  // successfully terminated  
}

int write_configuration(float * lat) {

  H5::H5File file("configuration.h5", H5F_ACC_TRUNC);
  hsize_t dims[4]   = {N0,N1,N2,N3};
  hsize_t offset[4] = { 1, 1, 1, 1};
  H5::DataSpace dataspace(4, dims);
  // dataspace.selectHyperslab();   <----------------------- TO-DO
}

constexpr auto dS = delta_S_free;
>>>>>>> 67fcb6ae

// Compute the space-average of the time-slice correlator value over many configurations.
__host__ void mc_average() {

  fprintf(stderr, "Lattice: (%d,%d,%d,%d)\n", N0, N1, N2, N3);
  fprintf(stderr, "Array:   (%d,%d,%d,%d)\n", M0, M1, M2, M3);
  fprintf(stderr, "M_count = %d\n", M_count);
  
  fprintf(stderr, "Allocating lattice arrays...\n");
  // Allocate lattice on device (double buffered)
  float * lat     = nullptr;
  float * lat_old = nullptr;
  fprintf(stderr, "Requesting 2×%d bytes...", M_bytes);
  cudaMalloc(&lat    , M_bytes);
  cudaMalloc(&lat_old, M_bytes);
  fprintf(stderr, " done.\n");
  fprintf(stderr, "Memset'ting to 0...");
  cudaMemset(lat    , 0., M_count);
  cudaMemset(lat_old, 0., M_count);
  fprintf(stderr, " done.\n");

  // Seed rng on each thread
  fprintf(stderr, "Allocating RNG...\n");
  fprintf(stderr, "Requesting %d bytes...", M_count*sizeof(curandState));
  curandState * states;
  cudaMalloc(&states, M_count*sizeof(curandState));
  fprintf(stderr, " done.\n");
  fprintf(stderr, "Initializing RNG...");
  rng_init<<<gridSize,blockSize>>>(states);
  cudaDeviceSynchronize();
  fprintf(stderr, " done.\n");

  // Allocate memory used to store correlation data
  // Host-side buffer
  float * corr_buf_h = (float*) calloc(N1*N2*N3, sizeof(float));
  assert(corr_buf_h);
  // Device-side buffer
  float * corr_buf_d = nullptr;
  cudaMalloc(&corr_buf_d, N1*N2*N3*sizeof(float));
  // Array storing the final results
  float * corr = (float*) calloc(N0*N_cf, sizeof(float));
  assert(corr);

  // Thermalize lattice
  cudaEvent_t start, stop;
  cudaEventCreate(&start);
  cudaEventCreate(&stop);
  fprintf(stderr, "Thermalizing lattice...");
  cudaEventRecord(start);
  for (size_t i = 0 ; i < N_th ; ++i) {
    mc_update<dS>(lat, lat_old, states);
  }
  cudaEventRecord(stop);
  cudaEventSynchronize(stop);
  float ms;
  cudaEventElapsedTime(&ms, start, stop);
  fprintf(stderr, " done in %fs.\n", 1e-3*ms);

  // Run Metropolis algorithm
  fprintf(stderr, "Running MC...");
  cudaEventRecord(start);
  for (size_t i = 0 ; i < N_cf ; ++i) {
    // Drop N_cor iterations to damp correlations between successive configurations.
    for (size_t j = 0 ; j < N_cor ; ++j) {
      mc_update<dS>(lat, lat_old, states);
    }
    fprintf(stderr, " %d", i);
    // Compute the Euclidean time correlations within one configuration.
    // compute_correlations(lat_old, corr, i, corr_buf_h, corr_buf_d);
  }
  cudaEventRecord(stop);
  cudaEventSynchronize(stop);
  cudaEventElapsedTime(&ms, start, stop);
  fprintf(stderr, " done in %fs.\n", 1e-3*ms);

  // Write output to file
  fprintf(stderr, "Writing to file...");
  write_correlations(corr);
  fprintf(stderr, " done.\n");
  
  // Finalization
  // ============

  fprintf(stderr, "Finalization...");
  // Free device memory
  cudaFree(lat);
  cudaFree(lat_old);
  cudaFree(states);
  cudaFree(corr_buf_d);
  lat        = nullptr;
  lat_old    = nullptr;
  states     = nullptr;
  corr_buf_d = nullptr;

  // Free host memory
  free(corr_buf_h);
  free(corr);
  corr_buf_h = nullptr;
  corr       = nullptr;
  fprintf(stderr, " done.\n");
}

void generate_single_conf() {

  fprintf(stderr, "Lattice: (%d,%d,%d,%d)\n", N0, N1, N2, N3);
  fprintf(stderr, "Array:   (%d,%d,%d,%d)\n", M0, M1, M2, M3);
  fprintf(stderr, "M_count = %d\n", M_count);
  
  fprintf(stderr, "Allocating lattice arrays...\n");
  // Allocate lattice on device (double buffered)
  float * lat     = nullptr;
  float * lat_old = nullptr;
  fprintf(stderr, "Requesting 2×%d bytes...", M_bytes);
  cudaMalloc(&lat    , M_bytes);
  cudaMalloc(&lat_old, M_bytes);
  fprintf(stderr, " done.\n");
  fprintf(stderr, "Memset'ting to 0...");
  cudaMemset(lat    , 0., M_count);
  cudaMemset(lat_old, 0., M_count);
  fprintf(stderr, " done.\n");

  // Seed rng on each thread
  fprintf(stderr, "Allocating RNG...\n");
  fprintf(stderr, "Requesting %d bytes...", M_count*sizeof(curandState));
  curandState * states;
  cudaMalloc(&states, M_count*sizeof(curandState));
  fprintf(stderr, " done.\n");
  fprintf(stderr, "Initializing RNG...");
  rng_init<<<gridSize,blockSize>>>(states);
  cudaDeviceSynchronize();
  fprintf(stderr, " done.\n");

  // Thermalize lattice
  cudaEvent_t start, stop;
  cudaEventCreate(&start);
  cudaEventCreate(&stop);
  fprintf(stderr, "Thermalizing lattice...");
  cudaEventRecord(start);
  for (size_t i = 0 ; i < N_th ; ++i) {
    mc_update<dS>(lat, lat_old, states);
  }
  cudaEventRecord(stop);
  cudaEventSynchronize(stop);
  float ms;
  cudaEventElapsedTime(&ms, start, stop);
  fprintf(stderr, " done in %fs.\n", 1e-3*ms);

  // Write result to file
  write_configuration(lat_old);

  fprintf(stderr, "Finalization...");
  // Free device memory
  cudaFree(lat);
  cudaFree(lat_old);
  cudaFree(states);
  lat     = nullptr;
  lat_old = nullptr;
  states  = nullptr;
  fprintf(stderr, " done.\n");
}

__host__ int main() {

  //generate_single_conf();
  mc_average();

  return 0;
}<|MERGE_RESOLUTION|>--- conflicted
+++ resolved
@@ -23,16 +23,9 @@
 
 // Grid size
 constexpr size_t G0 = 2;
-<<<<<<< HEAD
 constexpr size_t G1 = 2;
 constexpr size_t G2 = 2;
 constexpr size_t G3 = 2;
-=======
-constexpr size_t G1 = 8;
-constexpr size_t G2 = 8;
-constexpr size_t G3 = 16;
-constexpr size_t gridSize = G0*G1*G2*G3;
->>>>>>> 67fcb6ae
   
 // Lattice size
 constexpr size_t N0 = B0*G0;
@@ -215,100 +208,6 @@
   std::swap(lat, lat_old);
 }
 
-<<<<<<< HEAD
-=======
-__global__ void time_slice_corr(float * lat, const size_t delta, float * corr) {
-
-  const size_t I1 = blockIdx.x * blockDim.x + threadIdx.x;
-  const size_t I2 = blockIdx.y * blockDim.y + threadIdx.y;
-  const size_t I3 = blockIdx.z * blockDim.z + threadIdx.z;
-  const size_t Idx = 1 + (I1+1)*M0 + (I2+1)*M0*M1 + (I3+1)*M0*M1*M2;
-
-  float acc = 0.0f;
-  for (size_t I0 = 0 ; I0 < N0 ; ++I0) {
-
-    acc += lat[Idx+I0]*lat[Idx+(I0+delta)%N0];
-  }
-
-  corr[I1 + N1*I2 + N1*N2*I3] = acc / N0;
-}
-
-__host__ float reduce_3d(float * corr) {
-
-  float acc = 0.0f;
-  for (size_t I3 = 0 ; I3 < N3 ; ++I3)
-    for (size_t I2 = 0 ; I2 < N2 ; ++I2)
-      for (size_t I1 = 0 ; I1 < N1 ; ++I1) {
-
-        acc += corr[I1 + N1*I2 + N1*N2*I3];
-      }
-
-  return acc / (N1*N2*N3);
-}
-
-__host__ void compute_correlations(float * lat, float * res, size_t run,
-                                   float * corr_buf_h, float * corr_buf_d) {
-
-  for (size_t delta = 0 ; delta < N0 ; ++delta) {
-
-    time_slice_corr<<<dim3(B1,B2,B3),dim3(G1,G2,G3)>>>(lat, delta, corr_buf_d);
-    cudaDeviceSynchronize();
-    cudaMemcpy(corr_buf_h, corr_buf_d, N1*N2*N3*sizeof(float), cudaMemcpyDeviceToHost);
-    res[run + N_cf*delta] = reduce_3d(corr_buf_h);
-  }
-}
-
-int write_correlations(float * corr) {
-
-  try {
-
-    H5::H5File file(file_name, H5F_ACC_TRUNC);
-    hsize_t dims[2] = {N_cf, N0};
-    H5::DataSpace dataspace(2, dims);
-    auto dataset = file.createDataSet(dataset_name, H5::PredType::NATIVE_FLOAT, dataspace);
-    dataset.write(corr, H5::PredType::NATIVE_FLOAT);
-    dataset.close();
-    file.close();
-  }
-
-  // catch failure caused by the H5File operations
-  catch(H5::FileIException error)
-    {
-      error.printError();
-      return -1;
-    }
-  // catch failure caused by the DataSet operations
-  catch(H5::DataSetIException error)
-    {
-      error.printError();
-      return -1;
-    }
-  // catch failure caused by the DataSpace operations
-  catch(H5::DataSpaceIException error)
-    {
-      error.printError();
-      return -1;
-    }
-  // catch failure caused by the DataSpace operations
-  catch(H5::DataTypeIException error)
-    {
-      error.printError();
-      return -1;
-    }
-  return 0;  // successfully terminated  
-}
-
-int write_configuration(float * lat) {
-
-  H5::H5File file("configuration.h5", H5F_ACC_TRUNC);
-  hsize_t dims[4]   = {N0,N1,N2,N3};
-  hsize_t offset[4] = { 1, 1, 1, 1};
-  H5::DataSpace dataspace(4, dims);
-  // dataspace.selectHyperslab();   <----------------------- TO-DO
-}
-
-constexpr auto dS = delta_S_free;
->>>>>>> 67fcb6ae
 
 // Compute the space-average of the time-slice correlator value over many configurations.
 __host__ void mc_average() {
